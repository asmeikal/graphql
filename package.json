{
  "name": "@nestjs/graphql",
  "version": "6.0.5",
  "description": "Nest - modern, fast, powerful node.js web framework (@graphql)",
  "author": "Kamil Mysliwiec",
  "license": "MIT",
  "scripts": {
    "prebuild": "rm -rf dist",
    "build": "tsc -p tsconfig.json",
    "precommit": "lint-staged",
    "prepublish:npm": "npm run build",
    "publish:npm": "npm publish --access public",
    "prepublish:next": "npm run build",
    "publish:next": "npm publish --access public --tag next",
    "test:integration": "jest --config ./integration/jest-e2e.json"
  },
  "devDependencies": {
<<<<<<< HEAD
    "@nestjs/common": "6.0.4",
    "@nestjs/core": "6.0.4",
    "@nestjs/platform-express": "^6.1.1",
    "@nestjs/testing": "^6.1.1",
    "@types/graphql": "14.2.0",
    "@types/jest": "^24.0.12",
    "@types/node": "10.14.4",
    "apollo-server-express": "2.4.8",
    "class-transformer": "^0.2.2",
    "graphql": "14.2.0",
    "husky": "1.3.1",
    "jest": "^24.8.0",
    "lint-staged": "8.1.5",
    "prettier": "1.16.4",
    "reflect-metadata": "0.1.13",
    "supertest": "^4.0.2",
    "ts-jest": "^24.0.2",
    "ts-node": "8.0.3",
=======
    "@nestjs/common": "6.1.1",
    "@nestjs/core": "6.1.1",
    "@types/graphql": "14.2.0",
    "@types/node": "10.14.6",
    "apollo-server-express": "2.5.0",
    "graphql": "14.3.0",
    "husky": "1.3.1",
    "lint-staged": "8.1.6",
    "prettier": "1.17.0",
    "reflect-metadata": "0.1.13",
    "ts-node": "8.1.0",
>>>>>>> 4dc69e1c
    "type-graphql": "0.17.0",
    "typescript": "3.4.5"
  },
  "dependencies": {
<<<<<<< HEAD
=======
    "chokidar": "3.0.0",
    "optional": "0.1.4",
>>>>>>> 4dc69e1c
    "@types/graphql": "14.2.0",
    "chokidar": "2.1.5",
    "fast-glob": "2.2.6",
    "graphql-tools": "4.0.4",
    "lodash": "4.17.11",
    "merge-graphql-schemas": "1.5.8",
<<<<<<< HEAD
    "optional": "0.1.4",
    "ts-morph": "1.3.2",
=======
    "ts-morph": "1.3.3",
>>>>>>> 4dc69e1c
    "uuid": "3.3.2"
  },
  "peerDependencies": {
    "@nestjs/common": "^6.0.0",
    "@nestjs/core": "^6.0.0",
    "apollo-server-express": "^2.3.1",
    "graphql": "^14.1.1",
    "type-graphql": "^0.17.0",
    "reflect-metadata": "^0.1.12"
  },
  "lint-staged": {
    "*.ts": [
      "prettier --write",
      "git add"
    ]
  }
}<|MERGE_RESOLUTION|>--- conflicted
+++ resolved
@@ -15,65 +15,40 @@
     "test:integration": "jest --config ./integration/jest-e2e.json"
   },
   "devDependencies": {
-<<<<<<< HEAD
-    "@nestjs/common": "6.0.4",
-    "@nestjs/core": "6.0.4",
+    "@nestjs/common": "6.1.1",
+    "@nestjs/core": "^6.1.1",
     "@nestjs/platform-express": "^6.1.1",
     "@nestjs/testing": "^6.1.1",
     "@types/graphql": "14.2.0",
     "@types/jest": "^24.0.12",
-    "@types/node": "10.14.4",
-    "apollo-server-express": "2.4.8",
+    "@types/node": "12.0.0",
+    "apollo-server-express": "2.5.0",
     "class-transformer": "^0.2.2",
-    "graphql": "14.2.0",
+    "graphql": "14.3.0",
     "husky": "1.3.1",
     "jest": "^24.8.0",
-    "lint-staged": "8.1.5",
-    "prettier": "1.16.4",
+    "lint-staged": "8.1.6",
+    "prettier": "1.17.0",
     "reflect-metadata": "0.1.13",
     "supertest": "^4.0.2",
     "ts-jest": "^24.0.2",
-    "ts-node": "8.0.3",
-=======
-    "@nestjs/common": "6.1.1",
-    "@nestjs/core": "6.1.1",
-    "@types/graphql": "14.2.0",
-    "@types/node": "10.14.6",
-    "apollo-server-express": "2.5.0",
-    "graphql": "14.3.0",
-    "husky": "1.3.1",
-    "lint-staged": "8.1.6",
-    "prettier": "1.17.0",
-    "reflect-metadata": "0.1.13",
     "ts-node": "8.1.0",
->>>>>>> 4dc69e1c
     "type-graphql": "0.17.0",
     "typescript": "3.4.5"
   },
   "dependencies": {
-<<<<<<< HEAD
-=======
     "chokidar": "3.0.0",
     "optional": "0.1.4",
->>>>>>> 4dc69e1c
     "@types/graphql": "14.2.0",
-    "chokidar": "2.1.5",
     "fast-glob": "2.2.6",
     "graphql-tools": "4.0.4",
     "lodash": "4.17.11",
     "merge-graphql-schemas": "1.5.8",
-<<<<<<< HEAD
-    "optional": "0.1.4",
-    "ts-morph": "1.3.2",
-=======
     "ts-morph": "1.3.3",
->>>>>>> 4dc69e1c
     "uuid": "3.3.2"
   },
   "peerDependencies": {
-    "@nestjs/common": "^6.0.0",
     "@nestjs/core": "^6.0.0",
-    "apollo-server-express": "^2.3.1",
     "graphql": "^14.1.1",
     "type-graphql": "^0.17.0",
     "reflect-metadata": "^0.1.12"
