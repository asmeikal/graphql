--- conflicted
+++ resolved
@@ -1,10 +1,6 @@
 {
   "name": "@nestjs/graphql",
-<<<<<<< HEAD
   "version": "7.0.0-next.6",
-=======
-  "version": "6.6.2",
->>>>>>> bdf17800
   "description": "Nest - modern, fast, powerful node.js web framework (@graphql)",
   "author": "Kamil Mysliwiec",
   "license": "MIT",
