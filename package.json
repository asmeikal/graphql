{
  "name": "@nestjs/graphql",
  "version": "6.5.5",
  "description": "Nest - modern, fast, powerful node.js web framework (@graphql)",
  "author": "Kamil Mysliwiec",
  "license": "MIT",
  "scripts": {
    "prebuild": "rimraf dist",
    "build": "tsc -p tsconfig.json",
    "format": "prettier **/**/*.ts --ignore-path ./.prettierignore --write",
    "lint": "eslint 'lib/**/*.ts' --fix",
    "prepublish:npm": "npm run build",
    "publish:npm": "npm publish --access public",
    "prepublish:next": "npm run build",
    "publish:next": "npm publish --access public --tag next",
<<<<<<< HEAD
    "test:integration": "jest --config ./tests/jest-e2e.json",
    "prerelease": "npm run build",
    "release": "release-it"
  },
  "devDependencies": {
    "@commitlint/cli": "8.3.5",
    "@commitlint/config-angular": "8.3.4",
    "@nestjs/common": "6.11.8",
    "@nestjs/core": "6.11.8",
    "@nestjs/platform-express": "6.11.8",
    "@nestjs/platform-fastify": "6.11.8",
    "@nestjs/testing": "6.11.8",
    "@types/graphql": "14.2.3",
    "@types/jest": "25.1.3",
=======
    "test:integration": "jest --config ./tests/jest-e2e.json --runInBand"
  },
  "devDependencies": {
    "@nestjs/common": "6.10.14",
    "@nestjs/core": "6.10.14",
    "@nestjs/platform-express": "6.10.14",
    "@nestjs/platform-fastify": "6.10.14",
    "@nestjs/testing": "6.10.14",
    "@types/jest": "24.9.0",
>>>>>>> 48ff69ca
    "@types/node": "12.12.21",
    "@types/node-fetch": "^2.5.2",
    "@types/normalize-path": "3.0.0",
    "@typescript-eslint/eslint-plugin": "2.20.0",
    "@typescript-eslint/parser": "2.20.0",
    "eslint": "6.8.0",
    "eslint-config-prettier": "6.10.0",
    "eslint-plugin-import": "2.20.1",
    "apollo-server-express": "2.10.1",
    "apollo-server-fastify": "2.10.1",
    "class-transformer": "0.2.3",
    "graphql": "14.6.0",
    "husky": "4.2.3",
    "jest": "25.1.0",
    "lint-staged": "10.0.7",
    "prettier": "1.19.1",
    "release-it": "12.6.1",
    "reflect-metadata": "0.1.13",
    "supertest": "4.0.2",
    "ts-jest": "25.2.1",
    "ts-node": "8.6.2",
    "typescript": "3.8.2"
  },
  "dependencies": {
    "chokidar": "3.3.1",
    "fast-glob": "3.2.2",
    "graphql-tools": "4.0.7",
    "iterall": "1.2.2",
    "lodash": "4.17.15",
    "merge-graphql-schemas": "1.7.6",
    "normalize-path": "3.0.0",
<<<<<<< HEAD
    "rimraf": "3.0.2",
=======
    "optional": "0.1.4",
>>>>>>> 48ff69ca
    "ts-morph": "5.0.0",
    "tslib": "^1.10.0",
    "uuid": "3.4.0"
  },
  "peerDependencies": {
    "@nestjs/core": "^6.10.0",
    "graphql": "^14.1.1",
    "reflect-metadata": "^0.1.12"
  },
  "optionalDependencies": {
    "@apollo/federation": "^0.10.1",
    "@apollo/gateway": "^0.10.8",
    "type-graphql": "^0.17.3"
  },
  "lint-staged": {
    "*.ts": [
      "prettier --write"
    ]
  },
  "husky": {
    "hooks": {
      "commit-msg": "commitlint -c .commitlintrc.json -E HUSKY_GIT_PARAMS",
      "pre-commit": "lint-staged"
    }
  },
  "repository": {
    "type": "git",
    "url": "https://github.com/nestjs/graphql"
  }
}<|MERGE_RESOLUTION|>--- conflicted
+++ resolved
@@ -13,8 +13,7 @@
     "publish:npm": "npm publish --access public",
     "prepublish:next": "npm run build",
     "publish:next": "npm publish --access public --tag next",
-<<<<<<< HEAD
-    "test:integration": "jest --config ./tests/jest-e2e.json",
+    "test:integration": "jest --config ./tests/jest-e2e.json --runInBand",
     "prerelease": "npm run build",
     "release": "release-it"
   },
@@ -28,17 +27,6 @@
     "@nestjs/testing": "6.11.8",
     "@types/graphql": "14.2.3",
     "@types/jest": "25.1.3",
-=======
-    "test:integration": "jest --config ./tests/jest-e2e.json --runInBand"
-  },
-  "devDependencies": {
-    "@nestjs/common": "6.10.14",
-    "@nestjs/core": "6.10.14",
-    "@nestjs/platform-express": "6.10.14",
-    "@nestjs/platform-fastify": "6.10.14",
-    "@nestjs/testing": "6.10.14",
-    "@types/jest": "24.9.0",
->>>>>>> 48ff69ca
     "@types/node": "12.12.21",
     "@types/node-fetch": "^2.5.2",
     "@types/normalize-path": "3.0.0",
@@ -55,6 +43,7 @@
     "jest": "25.1.0",
     "lint-staged": "10.0.7",
     "prettier": "1.19.1",
+    "rimraf": "3.0.2",
     "release-it": "12.6.1",
     "reflect-metadata": "0.1.13",
     "supertest": "4.0.2",
@@ -70,12 +59,6 @@
     "lodash": "4.17.15",
     "merge-graphql-schemas": "1.7.6",
     "normalize-path": "3.0.0",
-<<<<<<< HEAD
-    "rimraf": "3.0.2",
-=======
-    "optional": "0.1.4",
->>>>>>> 48ff69ca
-    "ts-morph": "5.0.0",
     "tslib": "^1.10.0",
     "uuid": "3.4.0"
   },
@@ -87,6 +70,7 @@
   "optionalDependencies": {
     "@apollo/federation": "^0.10.1",
     "@apollo/gateway": "^0.10.8",
+    "ts-morph": "^5.0.0",
     "type-graphql": "^0.17.3"
   },
   "lint-staged": {
