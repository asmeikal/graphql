{
  "name": "@nestjs/graphql",
  "version": "7.11.0",
  "description": "Nest - modern, fast, powerful node.js web framework (@graphql)",
  "author": "Kamil Mysliwiec",
  "license": "MIT",
  "scripts": {
    "prebuild": "rimraf dist",
    "build": "tsc -p tsconfig.json",
    "format": "prettier **/**/*.ts --ignore-path ./.prettierignore --write",
    "lint": "eslint 'lib/**/*.ts' --fix",
    "prepublish:npm": "npm run build",
    "publish:npm": "npm publish --access public",
    "prepublish:next": "npm run build",
    "publish:next": "npm publish --access public --tag next",
    "test:integration": "jest --config ./tests/jest-e2e.json --runInBand",
    "test:integration:dev": "jest --config ./tests/jest-e2e.json --runInBand --watch",
    "prerelease": "npm run build",
    "release": "release-it"
  },
  "devDependencies": {
    "@apollo/federation": "0.25.2",
    "@apollo/gateway": "0.24.4",
    "@commitlint/cli": "12.1.4",
    "@commitlint/config-angular": "12.1.4",
    "@nestjs/common": "8.0.0",
    "@nestjs/core": "8.0.0",
    "@nestjs/platform-express": "8.0.0",
    "@nestjs/platform-fastify": "8.0.0",
    "@nestjs/testing": "8.0.0",
    "@types/graphql": "14.5.0",
    "@types/jest": "26.0.24",
    "@types/node": "14.17.4",
    "@types/node-fetch": "2.5.11",
    "@types/normalize-path": "3.0.0",
    "@typescript-eslint/eslint-plugin": "4.28.2",
    "@typescript-eslint/parser": "4.28.2",
    "apollo-server-core": "2.25.2",
    "apollo-server-express": "2.25.2",
    "apollo-server-fastify": "2.25.2",
    "apollo-server-testing": "2.25.2",
    "class-transformer": "0.4.0",
    "class-validator": "0.13.1",
    "eslint": "7.30.0",
    "eslint-config-prettier": "8.3.0",
    "eslint-plugin-import": "2.23.4",
    "graphql": "15.5.1",
    "husky": "7.0.1",
<<<<<<< HEAD
    "jest": "27.0.4",
=======
    "jest": "27.0.6",
>>>>>>> 6e1013b6
    "lint-staged": "11.0.0",
    "prettier": "2.3.2",
    "reflect-metadata": "0.1.13",
    "release-it": "14.10.0",
    "rimraf": "3.0.2",
    "rxjs": "7.2.0",
    "supertest": "6.1.3",
    "ts-jest": "27.0.3",
<<<<<<< HEAD
    "ts-morph": "11.0.0",
    "ts-node": "10.0.0",
    "typescript": "4.3.4"
=======
    "ts-node": "10.0.0",
    "typescript": "4.3.5"
>>>>>>> 6e1013b6
  },
  "dependencies": {
    "@graphql-tools/merge": "6.2.14",
    "@graphql-tools/schema": "7.1.5",
    "@graphql-tools/utils": "7.10.0",
    "@nestjs/mapped-types": "1.0.0",
    "chokidar": "3.5.2",
    "fast-glob": "3.2.6",
    "iterall": "1.3.0",
    "lodash": "4.17.21",
    "normalize-path": "3.0.0",
    "tslib": "2.3.0",
    "uuid": "8.3.2"
  },
  "peerDependencies": {
    "@apollo/gateway": "^0.29.0",
    "@apollo/federation": "^0.22.0",
    "@nestjs/common": "^8.0.0",
    "@nestjs/core": "^8.0.0",
    "apollo-server-core": "^2.21.1",
    "apollo-server-testing": "^2.21.1",
    "graphql": "^14.1.1 || ^15.0.0",
    "reflect-metadata": "^0.1.12",
    "ts-morph": "^10.0.1"
  },
  "peerDependenciesMeta": {
    "@apollo/gateway": {
      "optional": true
    },
    "@apollo/federation": {
      "optional": true
    },
    "apollo-server-testing": {
      "optional": true
    },
    "ts-morph": {
      "optional": true
    }
  },
  "lint-staged": {
    "*.ts": [
      "prettier --write"
    ]
  },
  "husky": {
    "hooks": {
      "commit-msg": "commitlint -c .commitlintrc.json -E HUSKY_GIT_PARAMS",
      "pre-commit": "lint-staged"
    }
  },
  "repository": {
    "type": "git",
    "url": "https://github.com/nestjs/graphql"
  }
}<|MERGE_RESOLUTION|>--- conflicted
+++ resolved
@@ -46,11 +46,7 @@
     "eslint-plugin-import": "2.23.4",
     "graphql": "15.5.1",
     "husky": "7.0.1",
-<<<<<<< HEAD
-    "jest": "27.0.4",
-=======
     "jest": "27.0.6",
->>>>>>> 6e1013b6
     "lint-staged": "11.0.0",
     "prettier": "2.3.2",
     "reflect-metadata": "0.1.13",
@@ -59,14 +55,9 @@
     "rxjs": "7.2.0",
     "supertest": "6.1.3",
     "ts-jest": "27.0.3",
-<<<<<<< HEAD
     "ts-morph": "11.0.0",
     "ts-node": "10.0.0",
-    "typescript": "4.3.4"
-=======
-    "ts-node": "10.0.0",
     "typescript": "4.3.5"
->>>>>>> 6e1013b6
   },
   "dependencies": {
     "@graphql-tools/merge": "6.2.14",
