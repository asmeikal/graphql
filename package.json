--- conflicted
+++ resolved
@@ -15,17 +15,10 @@
     "test:integration": "jest --config ./tests/jest-e2e.json"
   },
   "devDependencies": {
-<<<<<<< HEAD
-    "@nestjs/common": "^6.2.0",
-    "@nestjs/core": "^6.2.0",
-    "@nestjs/platform-express": "^6.1.1",
-    "@nestjs/testing": "^6.1.1",
-=======
-    "@nestjs/common": "6.1.1",
-    "@nestjs/core": "6.1.1",
+    "@nestjs/common": "6.2.0",
+    "@nestjs/core": "6.2.0",
     "@nestjs/platform-express": "6.1.1",
     "@nestjs/testing": "6.1.1",
->>>>>>> 0c66d2b6
     "@types/graphql": "14.2.0",
     "@types/jest": "24.0.12",
     "@types/node": "12.0.0",
